--- conflicted
+++ resolved
@@ -90,14 +90,10 @@
                 jobtype = ["gsolv"]
 
         # Compile all information required for the preparation of input files in parallel execution step
-<<<<<<< HEAD
         print("prep1", jobtype)
-        prepinfo = self.setup_prepinfo(jobtype)
+        prepinfo = self._setup_prepinfo(jobtype)
         print("prep2", prepinfo)
         # exit()
-=======
-        prepinfo = self._setup_prepinfo(jobtype)
->>>>>>> 1f23ec6f
 
         # compute results
         # for structure of results from handler.execute look there
